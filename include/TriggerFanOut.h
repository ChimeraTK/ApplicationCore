/*
 * TriggerFanOut.h
 *
 *  Created on: Jun 15, 2016
 *      Author: Martin Hierholzer
 */

#ifndef CHIMERATK_TRIGGER_FAN_OUT_H
#define CHIMERATK_TRIGGER_FAN_OUT_H

#include <ChimeraTK/NDRegisterAccessor.h>
#include <ChimeraTK/SupportedUserTypes.h>
#include <ChimeraTK/TransferGroup.h>

#include "Application.h"
#include "FeedingFanOut.h"
#include "InternalModule.h"
#include "Profiler.h"
#include "DeviceModule.h"

constexpr useconds_t DeviceOpenTimeout = 500;

namespace ChimeraTK {

  /** InternalModule which waits for a trigger, then reads a number of variables
   * and distributes each of them to any number of slaves. */
  class TriggerFanOut : public InternalModule {
   public:
<<<<<<< HEAD
    TriggerFanOut(const boost::shared_ptr<ChimeraTK::TransferElement>& externalTriggerImpl, DeviceModule& deviceModule,
        VariableNetwork& network)
    : externalTrigger(externalTriggerImpl), dm(deviceModule), _network(network) {}
=======
    TriggerFanOut(const boost::shared_ptr<ChimeraTK::TransferElement>& externalTriggerImpl, DeviceModule& deviceModule)
    : externalTrigger(externalTriggerImpl), _deviceModule(deviceModule) {}
>>>>>>> a71144e8

    ~TriggerFanOut() { deactivate(); }

    void activate() override {
      assert(!_thread.joinable());
      _thread = boost::thread([this] { this->run(); });

      // Wait until the thread has launched and acquired and released the testable mode lock at least once.
      if(Application::getInstance().isTestableModeEnabled()) {
        while(!testableModeReached) {
          Application::getInstance().testableModeUnlock("releaseForReachTestableMode");
          usleep(100);
          Application::getInstance().testableModeLock("acquireForReachTestableMode");
        }
      }
    }

    void deactivate() override {
      if(_thread.joinable()) {
        _thread.interrupt();
        externalTrigger->interrupt();
        _deviceModule.notify();
        _thread.join();
      }
      assert(!_thread.joinable());
    }

    /** Add a new network the TriggerFanOut. The network is defined by its feeding
     * node. This function will return the corresponding FeedingFanOut, to which
     * all slaves have to be added. */
    template<typename UserType>
    boost::shared_ptr<FeedingFanOut<UserType>> addNetwork(
        boost::shared_ptr<ChimeraTK::NDRegisterAccessor<UserType>> feedingNode) {
      assert(feedingNode.get() != nullptr);
      transferGroup.addAccessor(feedingNode);
      auto feedingFanOut = boost::make_shared<FeedingFanOut<UserType>>(feedingNode->getName(), feedingNode->getUnit(),
          feedingNode->getDescription(), feedingNode->getNumberOfSamples(),
          false); // in TriggerFanOuts we cannot have return channels
      boost::fusion::at_key<UserType>(fanOutMap.table)[feedingNode] = feedingFanOut;
      return feedingFanOut;
    }

    /** Synchronise feeder and the consumers. This function is executed in the
     * separate thread. */
    void run() {
      Application::registerThread("TrFO" + externalTrigger->getName());
      Application::testableModeLock("start");
      testableModeReached = true;

      // If trigger gets an initial value pushed, read it (otherwise we would trigger twice at application start)
      auto hasInitialValue = _network.getFeedingNode().getExternalTrigger().hasInitialValue();
      if(hasInitialValue == VariableNetworkNode::InitialValueMode::Push) {
        externalTrigger->read();
      }

      ChimeraTK::VersionNumber version;
      while(true) {
        // receive data. We need to catch exceptions here, since the ExceptionHandlingDecorator cannot do this for us
        // inside a TransferGroup, if the exception is thrown inside doReadTransfer() (as it is directly called on the
        // lowest-level TransferElements inside the group).
        auto lastValidity = DataValidity::ok;
      retry:
        try {
          if(!_deviceModule.device.isOpened()) {
            if(lastValidity == DataValidity::ok) {
              lastValidity = DataValidity::faulty;
              auto version = externalTrigger->getVersionNumber();
              boost::fusion::for_each(fanOutMap.table, SendDataToConsumers(version, DataValidity::faulty));
            }
            Application::getInstance().testableModeUnlock("waitForDeviceOpen");
            boost::this_thread::sleep(boost::posix_time::millisec(DeviceOpenTimeout));
            Application::getInstance().testableModeLock("waitForDeviceOpen");
            goto retry;
          }
          transferGroup.read();
        }
        catch(ChimeraTK::runtime_error& e) {
          // send the data to the consumers
          if(lastValidity == DataValidity::ok) {
            lastValidity = DataValidity::faulty;
            boost::fusion::for_each(fanOutMap.table, SendDataToConsumers(version, lastValidity));
          }
          _deviceModule.reportException(e.what());
          goto retry;
        }
        // send the version number to the consumers
        boost::fusion::for_each(fanOutMap.table, SendDataToConsumers(version));
        // wait for external trigger
        boost::this_thread::interruption_point();
        Profiler::stopMeasurement();
        externalTrigger->read();
        Profiler::startMeasurement();
        boost::this_thread::interruption_point();
        version = externalTrigger->getVersionNumber();
      }
    }

   protected:
    /** Functor class to send data to the consumers, suitable for
     * boost::fusion::for_each(). */
    struct SendDataToConsumers {
      SendDataToConsumers(VersionNumber version, DataValidity validity = DataValidity::ok)
      : _version(version), _validity(validity) {}

      template<typename PAIR>
      void operator()(PAIR& pair) const {
        auto theMap = pair.second; // map of feeder to FeedingFanOut (i.e. part of
                                   // the fanOutMap)

        // iterate over all feeder/FeedingFanOut pairs
        for(auto& network : theMap) {
          auto feeder = network.first;
          auto fanOut = network.second;
          fanOut->setDataValidity(_validity);
          fanOut->accessChannel(0).swap(feeder->accessChannel(0));
          bool dataLoss = fanOut->writeDestructively(_version);
          if(dataLoss) Application::incrementDataLossCounter();
          // no need to swap back since we don't need the data
        }
      }

      VersionNumber _version;
      DataValidity _validity;
    };

    /** TransferElement acting as our trigger */
    boost::shared_ptr<ChimeraTK::TransferElement> externalTrigger;

    /** Map of the feeding NDRegisterAccessor to the corresponding FeedingFanOut
     * for each UserType */
    template<typename UserType>
    using FanOutMap = std::map<boost::shared_ptr<ChimeraTK::NDRegisterAccessor<UserType>>,
        boost::shared_ptr<FeedingFanOut<UserType>>>;
    TemplateUserTypeMap<FanOutMap> fanOutMap;

    /** TransferGroup containing all feeders NDRegisterAccessors */
    ChimeraTK::TransferGroup transferGroup;

    /** Thread handling the synchronisation, if needed */
    boost::thread _thread;

    /** The DeviceModule of the feeder. Required for exception handling */
<<<<<<< HEAD
    DeviceModule& dm;

    /** Reference to VariableNetwork which is being realised by this FanOut. **/
    VariableNetwork& _network;
=======
    DeviceModule& _deviceModule;
>>>>>>> a71144e8
  };

} /* namespace ChimeraTK */

#endif /* CHIMERATK_TRIGGER_FAN_OUT_H */<|MERGE_RESOLUTION|>--- conflicted
+++ resolved
@@ -26,14 +26,9 @@
    * and distributes each of them to any number of slaves. */
   class TriggerFanOut : public InternalModule {
    public:
-<<<<<<< HEAD
     TriggerFanOut(const boost::shared_ptr<ChimeraTK::TransferElement>& externalTriggerImpl, DeviceModule& deviceModule,
         VariableNetwork& network)
-    : externalTrigger(externalTriggerImpl), dm(deviceModule), _network(network) {}
-=======
-    TriggerFanOut(const boost::shared_ptr<ChimeraTK::TransferElement>& externalTriggerImpl, DeviceModule& deviceModule)
-    : externalTrigger(externalTriggerImpl), _deviceModule(deviceModule) {}
->>>>>>> a71144e8
+    : externalTrigger(externalTriggerImpl), _deviceModule(deviceModule), _network(network) {}
 
     ~TriggerFanOut() { deactivate(); }
 
@@ -100,7 +95,7 @@
           if(!_deviceModule.device.isOpened()) {
             if(lastValidity == DataValidity::ok) {
               lastValidity = DataValidity::faulty;
-              auto version = externalTrigger->getVersionNumber();
+              version = externalTrigger->getVersionNumber();
               boost::fusion::for_each(fanOutMap.table, SendDataToConsumers(version, DataValidity::faulty));
             }
             Application::getInstance().testableModeUnlock("waitForDeviceOpen");
@@ -176,14 +171,10 @@
     boost::thread _thread;
 
     /** The DeviceModule of the feeder. Required for exception handling */
-<<<<<<< HEAD
-    DeviceModule& dm;
+    DeviceModule& _deviceModule;
 
     /** Reference to VariableNetwork which is being realised by this FanOut. **/
     VariableNetwork& _network;
-=======
-    DeviceModule& _deviceModule;
->>>>>>> a71144e8
   };
 
 } /* namespace ChimeraTK */
