// SPDX-FileCopyrightText: Deutsches Elektronen-Synchrotron DESY, MSK, ChimeraTK Project <chimeratk-support@desy.de>
// SPDX-License-Identifier: LGPL-3.0-or-later
#pragma once

/*!
 * \author Klaus Zenker (HZDR)
 * \date 10.08.2018
 * \page historydoc Server based history module
 * \section historyintro Server based history
 *  Some control systems offer a variable history but some do not. In this case
 * the \c ServerHistory can be used to create a history ring buffer on the
 * server. If only a local history is needed consider to use the \c MicroDAQ
 * module. In order to do so you connect the variable that should have a history
 * on the server to the \c ServerHistory module. The history length is set
 * during module construction and fixed per module. Every time one of the
 * variable handled by the history module is updated it will be filled into the
 * history buffer. The buffer length (history length) can not be changed during
 * runtime. Finally, one can create an addition buffer for each history
 * buffer that includes the time stamps of each data point in the history buffer.
 * This is useful if not all history buffers are filled with the same rate or the
 * rate is not known.
 *
 *
 *  Output variables created by the \c ServerHistory module are named like their
 * feeding process variables with a prefixed name that is set when the process
 * variables is added to the history module. In case of Array type feeding
 * process variables n history buffers are created (where n is the Array size)
 * and the element index i is appended to the feeding process variable name. In
 * consequence an input array of length i will result in i output history
 * arrays. The following tags are added to the history output variable:
 *  - name of the history module
 *
 * The connection of variables with the 'history' tag to the ServerHistory module is
 * done automatically.
 * \attention Only variables of modules defined before constructing the ServerHistory
 * module are considered.
 *
 * It is also possible to connect a DeviceModule to the ServerHistory module.
 * Variables of Devices have no tags and therefor they will not be automatically connected
 * to the SereverHistory module. One has to call addSource().
 * In addition a trigger in case the variables are not push type. It is given as optional
 * parameter to the \c addSource method.
 * If the device variables are writable they are of push type. In this case
 * the trigger will not be added. One has to use the LogicalNameMapping backend to
 * force the device variables to be read only by using the \c forceReadOnly plugin.
 * Using the LogicalNameMapping backend also allows to select individual device
 * process variables to be connected to the \c ServerHistory.
 *
 *
 *  The following example shows how to integrate the \c ServerHistory module.
 *  \code
 *  sruct TestModule: public ChimeraTK::ApplicationModule{
 *  chimeraTK::ScalarOutput<float> measurement{this, "measurement", "" ,
 * "measurement variable", {"history"}};
 *  ...
 *  };
 *  struct myApp : public ChimeraTK::Application{
 *
 *  history::ServerHistory<float> history{this, "ServerHistory", "History for
 * certain scalara float variables", 20}; // History buffer length is 20
 *
 *  ChimeraTK::ControlSystemModule cs;
 *
 *  ChimeraTK::ConnectingDeviceModule dev{this, "Dummy", "Trigger/tick"};
 *
 *  ChimeraTK::PeriodicTrigger trigger{this, "Trigger", "Trigger used for other modules"};
 *
 *
 *  TestModule test{ this, "test", "" };
 *  ...
 *  };
 *
 *
 *  void myAPP::intitialise(){
 *  // The variable of the TestModule will show up in the control system as history/test/measurement automatically
 * (identified by the tag).
 *  // Add a device. Updating of the history buffer is trigger external by the given trigger
 *  history.addSource(&dev,"device_history",trigger.tick);
 *  ChimeraTK::Application::initialise();
 *  ...
 *  }
 *
 *  \endcode
 *
 *  \remark Before starting the main loop of the server history module \c readAnyGroup() is called.
 *  This seems to block until all connected variables are written once. So if the history buffers
 *  are not filled make sure all variables are written. If they are not written in the module main loop,
 *  write them once before the main loop of the module containing the history variables.
 */

#include "ApplicationModule.h"
#include "ArrayAccessor.h"
#include "DeviceModule.h"
#include "VariableGroup.h"
#include <unordered_set>

<<<<<<< HEAD
#include "ApplicationCore.h"
#include <unordered_set>

=======
>>>>>>> 67b413fd
#include <ChimeraTK/SupportedUserTypes.h>

#include <string>
#include <tuple>
#include <vector>

namespace ChimeraTK { namespace history {

  struct AccessorAttacher;

  template<typename UserType>
  struct HistoryEntry {
    HistoryEntry(bool enableHistory)
    : data(std::vector<ArrayOutput<UserType>>{}), timeStamp(std::vector<ArrayOutput<uint64_t>>{}),
      withTimeStamps(enableHistory) {}
    std::vector<ArrayOutput<UserType>> data;
    std::vector<ArrayOutput<uint64_t>> timeStamp;
    bool withTimeStamps;
  };

  class ServerHistory : public ApplicationModule {
   public:
    /**
     * Constructor.
     * Addition parameters to a normal application module constructor:
     * \param owner Module owner passed to ApplicationModule constructor.
     * \param name Module name passed to ApplicationModule constructor.
     * \param description Module description passed to ApplicationModule constructor.
     * \param historyLength Length of the history buffers.
     * \param enableTimeStamps An additional
     * ring buffer per variable will be added that holds the time stamps corresponding to the data ring buffer entries.
     * \param hierarchyModifier Flag passed to ApplicationModule constructor.
     * \param tags Module tags passed to ApplicationModule constructor.
     */
    ServerHistory(EntityOwner* owner, const std::string& name, const std::string& description,
        size_t historyLength = 1200, bool enableTimeStamps = false,
        HierarchyModifier hierarchyModifier = HierarchyModifier::none,
        const std::unordered_set<std::string>& tags = {});

    /** Default constructor, creates a non-working module. Can be used for late
     * initialisation. */
    ServerHistory() : _historyLength(1200), _enbaleTimeStamps(false) {}

    /**
     * Ad variables of a device to the ServerHistory. Calls virtualiseFromCatalog to get access to the internal variables.
     *
     * \param source For all variables of this module ring buffers are created.
     *               Use the LogicalNameMapping to create a virtual device module that holds all variables that should be
     *               passed to the history module.
     * \param namePrefix This prefix is added to variable names added to the root directory in the process variable
     *                   tree. E.g. a prefix \c history for a variable names data will appear as history/dummy/data
     *                   if dummy is the name of the source module.
     * \param submodule If only a submodule should be added give the name.
     *                  It does not work do create a submodule of the DeviceModule itself!
     * \param trigger This trigger is used for all poll type variable found in the source module.
     */
    void addSource(const DeviceModule& source, const RegisterPath& namePrefix, const std::string& submodule = "",
        const VariableNetworkNode& trigger = {});

    /**
<<<<<<< HEAD
     * Just gets the device module from the ConnectingDeviceModule before calling the DeviceModule version of addSource.
=======
     * Overload that calls virtualiseFromCatalog. Parameter see addSource(const Module&...)
     *
     * \param source See the other addSource() overload.
     *
     * \param namePrefix See the other addSource() overload.
     *
     * \param submodule If only a submodule should be added give the name. It does not work do create a submodule of the
     * DeviceModule itself!
     *
     * \param trigger See the other addSource() overload.
>>>>>>> 67b413fd
     */
    void addSource(ConnectingDeviceModule* source, const RegisterPath& namePrefix, const std::string& submodule = "",
        const VariableNetworkNode& trigger = {});

    void prepare() override;
    void mainLoop() override;

    void findTagAndAppendToModule(VirtualModule& virtualParent, const std::string& tag, bool eliminateAllHierarchies,
        bool eliminateFirstHierarchy, bool negate, VirtualModule& root) const override;

   private:
    void prepareHierarchy(const RegisterPath& namePrefix);

    /**
     * See public method for documentation.
     */
    void addSource(const Module& source, const RegisterPath& namePrefix, const VariableNetworkNode& trigger = {});

    template<typename UserType>
    VariableNetworkNode getAccessor(const std::string& variableName, const size_t& nElements);

    /** Map of VariableGroups required to build the hierarchies. The key it the
     * full path name. */
    std::map<std::string, VariableGroup> groupMap;

    /** boost::fusion::map of UserTypes to std::lists containing the
     * ArrayPushInput and ArrayOutput accessors. These accessors are dynamically
     * created by the AccessorAttacher. */
    template<typename UserType>
    using AccessorList = std::list<std::pair<ArrayPushInput<UserType>, HistoryEntry<UserType>>>;
    TemplateUserTypeMapNoVoid<AccessorList> _accessorListMap;

    /** boost::fusion::map of UserTypes to std::lists containing the names of the
     * accessors. Technically there would be no need to use TemplateUserTypeMap
     * for this (as type does not depend on the UserType), but since these lists
     * must be filled consistently with the accessorListMap, the same construction
     * is used here. */
    template<typename UserType>
    using NameList = std::list<std::string>;
    TemplateUserTypeMapNoVoid<NameList> _nameListMap;

    /** Overall variable name list, used to detect name collisions */
    std::list<std::string> _overallVariableList;

    size_t _historyLength;
    bool _enbaleTimeStamps;

    friend struct AccessorAttacher;
  };
<<<<<<< HEAD
}}     // namespace ChimeraTK::history
#endif /* MODULES_SERVERHISTORY_H_ */
=======

}} // namespace ChimeraTK::history
>>>>>>> 67b413fd
<|MERGE_RESOLUTION|>--- conflicted
+++ resolved
@@ -94,12 +94,6 @@
 #include "VariableGroup.h"
 #include <unordered_set>
 
-<<<<<<< HEAD
-#include "ApplicationCore.h"
-#include <unordered_set>
-
-=======
->>>>>>> 67b413fd
 #include <ChimeraTK/SupportedUserTypes.h>
 
 #include <string>
@@ -160,20 +154,7 @@
         const VariableNetworkNode& trigger = {});
 
     /**
-<<<<<<< HEAD
      * Just gets the device module from the ConnectingDeviceModule before calling the DeviceModule version of addSource.
-=======
-     * Overload that calls virtualiseFromCatalog. Parameter see addSource(const Module&...)
-     *
-     * \param source See the other addSource() overload.
-     *
-     * \param namePrefix See the other addSource() overload.
-     *
-     * \param submodule If only a submodule should be added give the name. It does not work do create a submodule of the
-     * DeviceModule itself!
-     *
-     * \param trigger See the other addSource() overload.
->>>>>>> 67b413fd
      */
     void addSource(ConnectingDeviceModule* source, const RegisterPath& namePrefix, const std::string& submodule = "",
         const VariableNetworkNode& trigger = {});
@@ -223,10 +204,4 @@
 
     friend struct AccessorAttacher;
   };
-<<<<<<< HEAD
-}}     // namespace ChimeraTK::history
-#endif /* MODULES_SERVERHISTORY_H_ */
-=======
-
-}} // namespace ChimeraTK::history
->>>>>>> 67b413fd
+}} // namespace ChimeraTK::history