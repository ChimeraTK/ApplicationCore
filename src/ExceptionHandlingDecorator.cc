#include "ExceptionHandlingDecorator.h"
#include "DeviceModule.h"

#include <functional>

constexpr useconds_t DeviceOpenTimeout = 500;

namespace ChimeraTK {

  template<typename UserType>
  ExceptionHandlingDecorator<UserType>::ExceptionHandlingDecorator(
      boost::shared_ptr<ChimeraTK::NDRegisterAccessor<UserType>> accessor, DeviceModule& devMod,
      boost::shared_ptr<ChimeraTK::NDRegisterAccessor<UserType>> recoveryAccessor)
  : ChimeraTK::NDRegisterAccessorDecorator<UserType>(accessor), deviceModule(devMod) {
    // Register recoveryAccessor at the DeviceModule
    if(recoveryAccessor != nullptr) {
      _recoveryAccessor = recoveryAccessor;
      deviceModule.addRecoveryAccessor(_recoveryAccessor);
    }
  }

  template<typename UserType>
  void ExceptionHandlingDecorator<UserType>::setOwnerValidity(DataValidity newValidity) {
    if(newValidity != localValidity) {
      localValidity = newValidity;
<<<<<<< HEAD
      if (!_owner) return;
        if (newValidity == DataValidity::faulty)
          _owner->incrementDataFaultCounter(true);
        else
          _owner->decrementDataFaultCounter(true);
=======
      if(!_owner) return;
      if(newValidity == DataValidity::faulty) {
        _owner->incrementDataFaultCounter();
      }
      else {
        _owner->decrementDataFaultCounter();
      }
>>>>>>> 30609363
    }
  }

  template<typename UserType>
  bool ExceptionHandlingDecorator<UserType>::genericTransfer(
      std::function<bool(void)> callable, bool updateOwnerValidityFlag) {
    std::function<void(DataValidity)> setOwnerValidityFunction{};
    if(updateOwnerValidityFlag) {
      setOwnerValidityFunction =
          std::bind(&ExceptionHandlingDecorator<UserType>::setOwnerValidity, this, std::placeholders::_1);
    }
    else {
      setOwnerValidityFunction = [](DataValidity) {
      }; // do nothing if user does                                               // not want to invalidate data.
    }

    while(true) {
      try {
        if(!deviceModule.device.isOpened()) {
          if(Application::getInstance().getLifeCycleState() != LifeCycleState::run) {
            // If the application has not yet fully started, we cannot wait for the device to open. Instead register
            // the variable in the DeviceMoule, so the transfer will be performed after the device is opened.
            assert(_recoveryAccessor != nullptr); // should always be true for writeable registers with this decorator
            // Note: it's ok to use the recoveryAccessor here as well, since device opening and recovery happens in the
            // same thread in the DeviceModule.
            deviceModule.writeAfterOpen.push_back(this->_recoveryAccessor);
            return false;
          }
          setOwnerValidityFunction(DataValidity::faulty);
          Application::getInstance().testableModeUnlock("waitForDeviceOpen");
          boost::this_thread::sleep(boost::posix_time::millisec(DeviceOpenTimeout));
          Application::getInstance().testableModeLock("waitForDeviceOpen");
          continue;
        }
        auto retval = callable();
        auto delegatedValidity = ChimeraTK::NDRegisterAccessorDecorator<UserType>::dataValidity();
        setOwnerValidityFunction(delegatedValidity);
        return retval;
      }
      catch(ChimeraTK::runtime_error& e) {
        setOwnerValidityFunction(DataValidity::faulty);
        deviceModule.reportException(e.what());
      }
    }
  }

  template<typename UserType>
  bool ExceptionHandlingDecorator<UserType>::doWriteTransfer(ChimeraTK::VersionNumber versionNumber) {
    return genericTransfer(
        [this, versionNumber]() {
          return ChimeraTK::NDRegisterAccessorDecorator<UserType>::doWriteTransfer(versionNumber);
        },
        false);
  }

  template<typename UserType>
  bool ExceptionHandlingDecorator<UserType>::doWriteTransferDestructively(ChimeraTK::VersionNumber versionNumber) {
    return genericTransfer(
        [this, versionNumber]() {
          return ChimeraTK::NDRegisterAccessorDecorator<UserType>::doWriteTransferDestructively(versionNumber);
        },
        false);
  }

  template<typename UserType>
  void ExceptionHandlingDecorator<UserType>::doReadTransfer() {
    genericTransfer([this]() { return ChimeraTK::NDRegisterAccessorDecorator<UserType>::doReadTransfer(), true; });
  }

  template<typename UserType>
  bool ExceptionHandlingDecorator<UserType>::doReadTransferNonBlocking() {
    return genericTransfer(
        [this]() { return ChimeraTK::NDRegisterAccessorDecorator<UserType>::doReadTransferNonBlocking(); });
  }

  template<typename UserType>
  bool ExceptionHandlingDecorator<UserType>::doReadTransferLatest() {
    return genericTransfer(
        [this]() { return ChimeraTK::NDRegisterAccessorDecorator<UserType>::doReadTransferLatest(); });
  }

  template<typename UserType>
  TransferFuture ExceptionHandlingDecorator<UserType>::doReadTransferAsync() {
    TransferFuture future;
    genericTransfer([this, &future]() {
      future = ChimeraTK::NDRegisterAccessorDecorator<UserType>::doReadTransferAsync();
      return true;
    });

    return future;
  }

  template<typename UserType>
  void ExceptionHandlingDecorator<UserType>::doPreWrite() {
    /* For writable accessors, copy data to the recoveryAcessor before perfroming the write.
     * Otherwise, the decorated accessor may have swapped the data out of the user buffer already.
     * This obtains a shared lock from the DeviceModule, hence, the regular writing happeniin here
     * can be performed in shared mode of the mutex and accessors are not blocking each other.
     * In case of recovery, the DeviceModule thread will take an exclusive lock so that this thread can not
     * modify the recoveryAcessor's user buffer while data is written to the device.
     */
    {
      auto lock{deviceModule.getRecoverySharedLock()};

      if(_recoveryAccessor != nullptr) {
        // Access to _recoveryAccessor is only possible channel-wise
        for(unsigned int ch = 0; ch < _recoveryAccessor->getNumberOfChannels(); ++ch) {
          _recoveryAccessor->accessChannel(ch) = buffer_2D[ch];
        }
      }
      else {
        throw ChimeraTK::logic_error(
            "ChimeraTK::ExceptionhandlingDecorator: Calling write() on a non-writeable accessor is not supported ");
      }
    } // lock guard goes out of scope

    // Now delegate call to the generic decorator, which swaps the buffer, without adding our exception handling with the generic transfer
    ChimeraTK::NDRegisterAccessorDecorator<UserType>::doPreWrite();
  }

  template<typename UserType>
  DataValidity ExceptionHandlingDecorator<UserType>::dataValidity() const {
    // faulty Validity from the decorated class takes precedence over our own
    auto delegatedValidity = ChimeraTK::NDRegisterAccessorDecorator<UserType>::dataValidity();
    if(delegatedValidity == DataValidity::faulty) {
      return delegatedValidity;
    }

    return localValidity;
  }

  template<typename UserType>
  void ExceptionHandlingDecorator<UserType>::interrupt() {
    // notify the condition variable waiting in reportException of the genericTransfer
    deviceModule.notify();
    ChimeraTK::NDRegisterAccessorDecorator<UserType>::interrupt();
  }

  template<typename UserType>
  void ExceptionHandlingDecorator<UserType>::setOwner(EntityOwner* owner) {
    _owner = owner;
  }

  INSTANTIATE_TEMPLATE_FOR_CHIMERATK_USER_TYPES(ExceptionHandlingDecorator);

} /* namespace ChimeraTK */<|MERGE_RESOLUTION|>--- conflicted
+++ resolved
@@ -23,21 +23,13 @@
   void ExceptionHandlingDecorator<UserType>::setOwnerValidity(DataValidity newValidity) {
     if(newValidity != localValidity) {
       localValidity = newValidity;
-<<<<<<< HEAD
-      if (!_owner) return;
-        if (newValidity == DataValidity::faulty)
-          _owner->incrementDataFaultCounter(true);
-        else
-          _owner->decrementDataFaultCounter(true);
-=======
       if(!_owner) return;
       if(newValidity == DataValidity::faulty) {
-        _owner->incrementDataFaultCounter();
+        _owner->incrementDataFaultCounter(true);
       }
       else {
-        _owner->decrementDataFaultCounter();
+        _owner->decrementDataFaultCounter(true);
       }
->>>>>>> 30609363
     }
   }
 
