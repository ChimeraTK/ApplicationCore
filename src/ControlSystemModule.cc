--- conflicted
+++ resolved
@@ -19,14 +19,8 @@
 
   /*********************************************************************************************************************/
 
-<<<<<<< HEAD
-  VariableNetworkNode ControlSystemModule::operator()(const std::string& variableName,
-      const std::type_info& valueType,
-      size_t nElements) const {
-=======
   VariableNetworkNode ControlSystemModule::operator()(
       const std::string& variableName, const std::type_info& valueType, size_t nElements) const {
->>>>>>> 6decf3d3
     assert(variableName.find_first_of("/") == std::string::npos);
     if(variables.count(variableName) == 0) {
       variables[variableName] = {
